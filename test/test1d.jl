--- conflicted
+++ resolved
@@ -11,13 +11,8 @@
 
 
 x0, θ0 = 1.01, -1.5
-<<<<<<< HEAD
 T = 8000.0
 out1, _ = ZigZagBoomerang.pdmp(∇ϕhat, x0, θ0, T, 10.0, ZigZag1d())
-=======
-T = 10000.0
-out1, _ = ZigZagBoomerang.pdmp(∇ϕhat, x0, θ0, T, 2.5, ZigZag1d())
->>>>>>> f1e2f9fa
 
 @testset "ZigZag1d" begin
     @test T/10 < length(out1) < T*10
@@ -33,16 +28,9 @@
 end
 
 
-<<<<<<< HEAD
 x0, θ0 = 1.41, +0.5
 B = Boomerang1d(1.0)
 out2, _ = ZigZagBoomerang.pdmp(∇ϕ, x0, θ0, T, 1.6, B)
-=======
-x0, θ0 = 1.41, +0.1
-B = Boomerang1d(0.1)
-out2, _ = ZigZagBoomerang.pdmp(∇ϕ, x0, θ0, T, 2.0, B)
->>>>>>> f1e2f9fa
-
 
 @testset "Boomerang1d" begin
     @test T/10 < length(out2) < T*10

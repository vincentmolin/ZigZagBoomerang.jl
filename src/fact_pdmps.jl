--- conflicted
+++ resolved
@@ -63,11 +63,7 @@
 `i`: coordinate which flips sign, `θ`: velocity, `x`: position (not used for
 the `ZigZag`)
 """
-<<<<<<< HEAD
-function reflect!(i, θ, x, Z::Union{FactBoomerang,ZigZag})
-=======
 function reflect!(i, θ, x, Z::Union{ZigZag,FactBoomerang})
->>>>>>> 8dd83359
     θ[i] = -θ[i]
     θ
 end

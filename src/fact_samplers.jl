# implementation of factorised samplers

using DataStructures
using Statistics
using SparseArrays
using LinearAlgebra

"""
    neighbours(G::Vector{<:Pair}, i) = G[i].second

Return extended neighbourhood of `i` including `i`.
`G`: graphs of neightbourhoods
"""
neighbours(G::Vector{<:Pair}, i) = G[i].second
#need refreshments
hasrefresh(::FactBoomerang) = true
hasrefresh(Z::ZigZag) = Z.λref > 0




"""
    λ(∇ϕ, i, x, θ, Z::ZigZag)
`i`th Poisson rate of the `ZigZag` sampler
"""
function λ(∇ϕi, i, x, θ, Z::ZigZag)
    pos(∇ϕi'*θ[i])
end


"""
    λ(∇ϕ, i, x, θ, Z::FactBoomerang)
`i`th Poisson rate of the `FactBoomerang` sampler
"""
function λ(∇ϕi, i, x, θ, B::FactBoomerang)
    pos((∇ϕi - (x[i] - B.μ[i])*B.Γ[i,i])*θ[i])
end

loosen(c, x) = c + x #+ log(c+1)*abs(x)/100
"""
    ab(G, i, x, θ, c, Flow)

Returns the constant term `a` and linear term `b` when computing the Poisson times
from the upper upper bounding rates λᵢ(t) = max(a + b*t)^2. The factors `a` and `b`
can be function of the current position `x`, velocity `θ`, tuning parameter `c` and
the Graph `G`
"""
<<<<<<< HEAD
function ab(G, i, x, θ, c, Z::ZigZag, args...)
    a = loosen(c[i], θ[i]*(idot(Z.Γ, i, x)  - idot(Z.Γ, i, Z.μ)))
    b = loosen(c[i]/100, θ[i]*idot(Z.Γ, i, θ))
=======
function ab(G, i, x, θ, c, Z::ZigZag)
    a = loosen(c[i], (idot(Z.Γ, i, x)  - idot(Z.Γ, i, Z.μ))'*θ[i])
    b = loosen(c[i]/100, θ[i]'*idot(Z.Γ, i, θ))
>>>>>>> f35f875d
    a, b
end



function ab(G, i, x, θ, c, Z::FactBoomerang)
    nhd = neighbours(G, i)
    z = sqrt(sum((x[j] - Z.μ[j])^2 + θ[j]^2 for j in nhd))
    z2 = (x[i]^2 + θ[i]^2)
    a = c[i]*sqrt(z2)*z + z2*Z.Γ[i,i]
    b = 0.0
    a, b
end

function adapt!(c, i, factor)
    c[i] *= factor
    c
end

"""
    λ_bar(G, i, x, θ, c, Z)

Computes the bounding rate `λ_bar` at position `x` and velocity `θ`.
"""
#λ_bar(G, i, x, θ, c, Z::ZigZag) = pos(ab(G, i, x, θ, c, Z)[1])
#λ_bar(G, i, x, θ, c, Z::FactBoomerang) = pos(ab(G, i, x, θ, c, Z)[1])


function event(i, t, x, θ, Z::Union{ZigZag,FactBoomerang})
    t, i, x[i], θ[i]
end



"""
    pdmp_inner!(Ξ, G, ∇ϕ, t, x, θ, Q, c, a, b, t_old, (acc, num),
        F::Union{ZigZag,FactBoomerang}, args...; factor=1.5, adapt=false)
        = t, x, θ, (acc, num), c, a, b, t_old

Inner loop of the factorised samplers: the factorised Boomerang algorithm and
the Zig-Zag sampler. Given a dependency graph `G`, gradient `∇ϕ`,
current position `x`, velocity `θ`, Queue of events `Q`, time `t`, tuning parameter `c`,
terms of the affine bounds `a`,`b` and time when the upper bounds were computed `t_old`

The sampler 1) extracts from the queue the first event time. 2) moves deterministically
according to its dynamics until event time. 3) Evaluates whether the event
time is a accepted reflection or refreshment time or shadow time. 4) If it is a
reflection time, the velocity reflects according its reflection rule, if it is a
refreshment time, the sampler updates the velocity from its prior distribution (Gaussian).
In both cases, updates `Q` according to the dependency graph `G`. The sampler proceeds
until the next accepted reflection time or refreshment time. `(num, acc)`
incrementally counts how many event times occour and how many of those are real reflection times.
"""
function pdmp_inner!(Ξ, G, ∇ϕ, t, x, θ, Q, c, a, b, t_old, (acc, num),
     F::Union{ZigZag,FactBoomerang}, args...; factor=1.5, adapt=false)

    while true
        (refresh, i), t′ = dequeue_pair!(Q)
        if t′ - t < 0
            error("negative time")
        end
        t, x, θ = move_forward!(t′ - t, t, x, θ, F)
        if refresh
            θ[i] = F.ρ*θ[i] + sqrt(1-F.ρ^2)*F.σ[i]*randn(eltype(θ))
            #renew refreshment
            enqueue!(Q, (true, i) => t + waiting_time_ref(F))
            #update reflections
            for j in neighbours(G, i)
                a[j], b[j] = ab(G, j, x, θ, c, F)
                t_old[j] = t
                Q[(false, j)] = t + poisson_time(a[j], b[j], rand())
            end
        else
            ∇ϕi = ∇ϕ(x, i, args...)
            l, lb = λ(∇ϕi, i, x, θ, F), pos(a[i] + b[i]*(t - t_old[i]))
            num += 1
            if rand()*lb < l
                acc += 1
                if l >= lb
                    !adapt && error("Tuning parameter `c` too small.")
                    c[i] *= factor
                end
                θ = reflect!(i, ∇ϕi, x, θ, F)
                for j in neighbours(G, i)
                    a[j], b[j] = ab(G, j, x, θ, c, F)
                    t_old[j] = t
                    Q[(false, j)] = t + poisson_time(a[j], b[j], rand())
                end
            else
                # Move a, b, t_old inside the queue as auxiliary variables
                a[i], b[i] = ab(G, i, x, θ, c, F)
                t_old[i] = t
                enqueue!(Q, (false, i) => t + poisson_time(a[i], b[i], rand()))
                continue
            end
        end
        push!(Ξ, event(i, t, x, θ, F))
        return t, x, θ, (acc, num), c, a, b, t_old
    end
end



"""
    pdmp(∇ϕ, t0, x0, θ0, T, c, F::Union{ZigZag, FactBoomerang}, args...; factor=1.5, adapt=false) = Ξ, (t, x, θ), (acc, num), c

Outer loop of the factorised samplers, the Factorised Boomerang algorithm
and the Zig-Zag sampler. Inputs are a function `∇ϕ` giving `i`th element of gradient
of negative log target density `∇ϕ(x, i, args...)`, starting time and position `t0, x0`,
velocities `θ0`, and tuning vector `c` for rejection bounds and final clock `T`.

The process moves to time `T` with invariant mesure μ(dx) ∝ exp(-ϕ(x))dx and outputs
a collection of reflection points which, together with the initial triple `t`, `x`
`θ` are sufficient for reconstructuing continuously the continuous path.
It returns a `FactTrace` (see [`Trace`](@ref)) object `Ξ`, which can be collected
into pairs `t => x` of times and locations and discretized with `discretize`.
Also returns the `num`ber of total and `acc`epted Poisson events and updated bounds
`c` (in case of `adapt==true` the bounds are multiplied by `factor` if they turn
out to be too small.)

This version does not assume that `∇ϕ` has sparse conditional dependencies,
see [`spdmp`](@ref).
"""
function pdmp(∇ϕ, t0, x0, θ0, T, c, F::Union{ZigZag,FactBoomerang}, args...;
        factor=1.5, adapt=false)
    n = length(x0)
    a = zeros(n)
    b = zeros(n)
    t_old = zeros(n)
    #sparsity graph
    G = [i => rowvals(F.Γ)[nzrange(F.Γ, i)] for i in eachindex(θ0)]
    t, x, θ = t0, copy(x0), copy(θ0)
    num = acc = 0
    Q = PriorityQueue{Tuple{Bool, Int64},Float64}()
    for i in eachindex(θ)
        a[i], b[i] = ab(G, i, x, θ, c, F)
        t_old[i] = t
        enqueue!(Q, (false, i) => poisson_time(a[i], b[i], rand()))
        if hasrefresh(F)
            enqueue!(Q, (true, i)=>waiting_time_ref(F))
        end
    end
    Ξ = Trace(t0, x0, θ0, F)
    while t < T
        t, x, θ, (acc, num), c, a, b, t_old = pdmp_inner!(Ξ, G, ∇ϕ, t, x, θ, Q, c, a, b, t_old, (acc, num), F, args...; factor=factor, adapt=adapt)
    end
    Ξ, (t, x, θ), (acc, num), c
end<|MERGE_RESOLUTION|>--- conflicted
+++ resolved
@@ -45,15 +45,9 @@
 can be function of the current position `x`, velocity `θ`, tuning parameter `c` and
 the Graph `G`
 """
-<<<<<<< HEAD
 function ab(G, i, x, θ, c, Z::ZigZag, args...)
-    a = loosen(c[i], θ[i]*(idot(Z.Γ, i, x)  - idot(Z.Γ, i, Z.μ)))
-    b = loosen(c[i]/100, θ[i]*idot(Z.Γ, i, θ))
-=======
-function ab(G, i, x, θ, c, Z::ZigZag)
     a = loosen(c[i], (idot(Z.Γ, i, x)  - idot(Z.Γ, i, Z.μ))'*θ[i])
     b = loosen(c[i]/100, θ[i]'*idot(Z.Γ, i, θ))
->>>>>>> f35f875d
     a, b
 end
 

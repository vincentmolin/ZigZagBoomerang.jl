--- conflicted
+++ resolved
@@ -36,12 +36,9 @@
         t, x, θ = smove_forward!(G, i, t, x, θ, t′, F)
         if refresh
             t, x, θ = smove_forward!(G2, i, t, x, θ, t′, F)
-<<<<<<< HEAD
             θ[i] = F.ρ*θ[i] + F.ρ̄*F.σ[i]*randn()
-=======
             θ[i] = F.ρ*θ[i] + sqrt(1-F.ρ^2)*F.σ[i]*randn()
 
->>>>>>> 24a051ac
             #renew refreshment
             Q[(n + i)] = t[i] + waiting_time_ref(F)
             #update reflections
@@ -76,10 +73,6 @@
         end
         push!(Ξ, event(i, t, x, θ, F))
         return t, x, θ, t′, (acc, num), c,  a, b, t_old
-<<<<<<< HEAD
-
-=======
->>>>>>> 24a051ac
     end
 end
 

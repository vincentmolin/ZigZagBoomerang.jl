--- conflicted
+++ resolved
@@ -41,9 +41,6 @@
 
 Z = ZigZag(Γ, x0*0)
 T = 200.0
-<<<<<<< HEAD
-@time trace, (tT, xT, θT), (num, acc) = pdmp(∇ϕ, t0, x0, θ0, T, c, Z)
-=======
 
 
 using Profile
@@ -52,7 +49,6 @@
 Profile.clear()
 @time trace, (tT, xT, θT), (acc, num) = @profile pdmp(∇ϕ, t0, x0, θ0, T, c, Z, Γ)
 
->>>>>>> 884d789f
 
 xs = last.(collect(trace))
 @show acc, num, acc/num
@@ -66,21 +62,7 @@
 xs = last.(collect(trace))
 @show acc, num, acc/num
 
-<<<<<<< HEAD
 
-
-
-using Makie
-p1 = Makie.lines(first.(xs), getindex.(xs, 2))
-save("localzigzag.png", title(p1, "ZigZag"))
-p2 = Makie.lines(getindex.(xs, 1), getindex.(xs, 2), getindex.(xs, 3))
-save("localzigzag3d.png", title(p2, "ZigZag 3d"))
-
-xs2 = last.(collect(discretize(trace, 0.1)))
-p3 = Makie.lines(first.(xs), getindex.(xs, 2), linewidth=0.5)
-Makie.scatter!(p3, first.(xs2), getindex.(xs2, 2), markersize=0.05)
-save("localzigzagdis.png", title(p3, "ZigZag discretized"))
-=======
 if PLOT
     using Makie
     p1 = Makie.lines(first.(xs), getindex.(xs, 2))
@@ -93,4 +75,3 @@
     Makie.scatter!(p3, first.(xs2), getindex.(xs2, 2), markersize=0.05)
     save("localzigzagdis.png", title(p3, "ZigZag discretized"))
 end
->>>>>>> 884d789f
